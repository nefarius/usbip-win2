--- conflicted
+++ resolved
@@ -15,70 +15,6 @@
 namespace
 {
 
-PAGEABLE void CsqInsertIrp(_In_ IO_CSQ *Csq, _In_ IRP *Irp)
-{
-	TraceCall("%p", Irp);
-	auto vpdo = to_vpdo(Csq);
-	InsertTailList(&vpdo->pending_irps, &Irp->Tail.Overlay.ListEntry);
-}
-
-PAGEABLE void CsqRemoveIrp(_In_ IO_CSQ* /*Csq*/, _In_ IRP *Irp)
-{
-	TraceCall("%p", Irp);
-	auto le = &Irp->Tail.Overlay.ListEntry;
-	RemoveEntryList(le);
-	InitializeListHead(le);
-}
-
-PAGEABLE PIRP CsqPeekNextIrp(_In_ IO_CSQ *Csq, _In_ IRP *Irp, _In_ PVOID PeekContext)
-{
-	IRP *result{};
-
-	auto &vpdo = *to_vpdo(Csq);
-	auto head = &vpdo.pending_irps;
-
-	for (auto next = Irp ? Irp->Tail.Overlay.ListEntry.Flink : head->Flink; next != head; next = next->Flink) 
-	{
-		auto irp = CONTAINING_RECORD(next, IRP, Tail.Overlay.ListEntry);
-		auto irpstack = IoGetCurrentIrpStackLocation(irp);
-
-		if (!PeekContext || static_cast<FILE_OBJECT*>(PeekContext) == irpstack->FileObject) {
-			result = irp;
-			break;
-		}
-	}
-
-	TraceCall("%p", result);
-	return result;
-}
-
-_IRQL_raises_(DISPATCH_LEVEL)
-_IRQL_requires_max_(DISPATCH_LEVEL)
-_Acquires_lock_(CONTAINING_RECORD(Csq,vpdo_dev_t, csq)->QueueLock)
-PAGEABLE void CsqAcquireLock(_In_ IO_CSQ *Csq, _Out_ PKIRQL Irql)
-{
-	auto &vpdo = *to_vpdo(Csq);
-	KeAcquireSpinLock(&vpdo.pending_irps_lock, Irql);
-}
-
-_IRQL_requires_(DISPATCH_LEVEL)
-_Releases_lock_(CONTAINING_RECORD(Csq,vpdo_dev_t, csq)->QueueLock)
-PAGEABLE void CsqReleaseLock(_In_ IO_CSQ *Csq, _In_ KIRQL Irql)
-{
-	auto &vpdo = *to_vpdo(Csq);
-	KeReleaseSpinLock(&vpdo.pending_irps_lock, Irql);
-}
-
-PAGEABLE void CsqCompleteCanceledIrp(_In_ IO_CSQ*, _In_ IRP *Irp)
-{
-	TraceCall("%p", Irp);
-
-	Irp->IoStatus.Status = STATUS_CANCELLED;
-	Irp->IoStatus.Information = 0;
-
-	IoCompleteRequest(Irp, IO_NO_INCREMENT);
-}
-
 PAGEABLE auto vhci_init_vpdo(vpdo_dev_t &vpdo)
 {
 	PAGED_CODE();
@@ -93,32 +29,10 @@
 	vpdo.DevicePowerState = PowerDeviceD3;
 	vpdo.SystemPowerState = PowerSystemWorking;
 
-<<<<<<< HEAD
-	InitializeListHead(&vpdo.pending_irps);
-	KeInitializeSpinLock(&vpdo.pending_irps_lock);
-
-	if (auto err = IoCsqInitialize(&vpdo.csq,
-				CsqInsertIrp,
-				CsqRemoveIrp,
-				CsqPeekNextIrp,
-				CsqAcquireLock,
-				CsqReleaseLock,
-				CsqCompleteCanceledIrp)) 
-	{
-		Trace(TRACE_LEVEL_ERROR, "IoCsqInitialize %!STATUS!", err);
-		return err;
-	}
-
-	InitializeListHead(&vpdo.head_urbr);
-	InitializeListHead(&vpdo.head_urbr_pending);
-	InitializeListHead(&vpdo.head_urbr_sent);
-	KeInitializeSpinLock(&vpdo.lock_urbr);
-=======
 	if (auto err = init_queues(vpdo)) {
 		Trace(TRACE_LEVEL_ERROR, "init_queues -> %!STATUS!", err);
 		return err;
 	}
->>>>>>> 077006d8
 
 	auto &Flags = vpdo.Self->Flags;
 	Flags |= DO_POWER_PAGABLE|DO_DIRECT_IO;
